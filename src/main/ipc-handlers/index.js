--- conflicted
+++ resolved
@@ -116,14 +116,11 @@
     utils.getNetworkInterfaces();
     utils.getAppVersion();
     utils.getBuildDate();
-<<<<<<< HEAD
-=======
     
     // 设置便携模式检测处理程序
     utils.getIsPortable();
     
     // 设置版本更新检查处理程序
->>>>>>> 48541c51
     utils.checkForUpdates();
     utils.getAllVersions();
     utils.openExternal();
